--- conflicted
+++ resolved
@@ -440,7 +440,6 @@
 
     terminalreporter.section("Benchmark results", "-")
 
-<<<<<<< HEAD
     # TODO group by test report
     reports = {
         report.head_line: report
@@ -449,18 +448,18 @@
 
     results = []
     for name, report in reports.items():
-        terminalreporter.write(f"{name}", green=True)
-        terminalreporter.line("")
-        if "[zenith" in name:
-            vanilla_report = reports.get(name.replace("[zenith", "[vanilla"))
+        # terminalreporter.write(f"{name}", green=True)
+        # terminalreporter.line("")
+        if "[neon" in name:
+            vanilla_report = reports.get(name.replace("[neon", "[vanilla"))
             if vanilla_report:
                 for key, prop in report.user_properties:
                     if prop["unit"] == "s":
-                        zenith_value = prop["value"]
+                        neon_value = prop["value"]
                         vanilla_value = dict(vanilla_report.user_properties)[key]["value"]
-                        ratio = float(zenith_value) / vanilla_value
-
-                        results.append((ratio, name.replace("[zenith", "[zenith/vanilla"), prop["name"]))
+                        ratio = float(neon_value) / vanilla_value
+
+                        results.append((ratio, name.replace("[neon", "[neon/vanilla"), prop["name"]))
 
     results.sort(reverse=True)
     for ratio, test, prop in results:
@@ -500,37 +499,6 @@
     #         "total_duration": test_report.duration,
     #         "data": result_entry,
     #     })
-=======
-    result = []
-    for test_report in terminalreporter.stats.get("passed", []):
-        result_entry = []
-
-        for _, recorded_property in test_report.user_properties:
-            terminalreporter.write(
-                "{}.{}: ".format(test_report.head_line, recorded_property["name"])
-            )
-            unit = recorded_property["unit"]
-            value = recorded_property["value"]
-            if unit == "MB":
-                terminalreporter.write("{0:,.0f}".format(value), green=True)
-            elif unit in ("s", "ms") and isinstance(value, float):
-                terminalreporter.write("{0:,.3f}".format(value), green=True)
-            elif isinstance(value, float):
-                terminalreporter.write("{0:,.4f}".format(value), green=True)
-            else:
-                terminalreporter.write(str(value), green=True)
-            terminalreporter.line(" {}".format(unit))
-
-            result_entry.append(recorded_property)
-
-        result.append(
-            {
-                "suit": test_report.nodeid,
-                "total_duration": test_report.duration,
-                "data": result_entry,
-            }
-        )
->>>>>>> 01778e37
 
     out_dir = config.getoption("out_dir")
     if out_dir is None:
