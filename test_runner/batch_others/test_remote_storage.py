--- conflicted
+++ resolved
@@ -6,12 +6,7 @@
 import time
 from pathlib import Path
 from uuid import UUID
-<<<<<<< HEAD
-from fixtures.neon_fixtures import NeonEnvBuilder, RemoteStorageKind, available_remote_storages, wait_until, wait_for_last_record_lsn, wait_for_upload
-=======
 
-import pytest
->>>>>>> 39a3bcac
 from fixtures.log_helper import log
 from fixtures.neon_fixtures import (
     NeonEnvBuilder,
@@ -61,7 +56,6 @@
 
     ##### First start, insert secret data and upload it to the remote storage
     env = neon_env_builder.init_start()
-<<<<<<< HEAD
 
     # FIXME: The initial tenant isn't uploaded correctly at bootstrapping.
     # Create a tenant after bootstrapping and use that instead.
@@ -69,10 +63,7 @@
     tenant, _ = env.neon_cli.create_tenant()
     env.initial_tenant = tenant
 
-    pg = env.postgres.create_start('main')
-=======
     pg = env.postgres.create_start("main")
->>>>>>> 39a3bcac
 
     client = env.pageserver.http_client()
 
@@ -129,60 +120,38 @@
     # FIXME: we used to keep retrying the initial download on failure.
     # (We need to download some layers to calculate the logical size.)
     # Now we mark the timeline as broken, instead.
-    #with pytest.raises(Exception, match="attach is already in progress"):
+    # with pytest.raises(Exception, match="attach is already in progress"):
     with pytest.raises(Exception, match="is marked as broken"):
         client.tenant_attach(UUID(tenant_id))
 
-<<<<<<< HEAD
     # FIXME: cannot call timeline_detail while it's still being downloaded
-    #detail = client.timeline_detail(UUID(tenant_id), UUID(timeline_id))
-    #log.info("Timeline detail with active failpoint: %s", detail)
-    #assert detail['remote']['awaits_download']
-=======
-    detail = client.timeline_detail(UUID(tenant_id), UUID(timeline_id))
-    log.info("Timeline detail with active failpoint: %s", detail)
-    assert detail["local"] is None
-    assert detail["remote"]["awaits_download"]
->>>>>>> 39a3bcac
+    # detail = client.timeline_detail(UUID(tenant_id), UUID(timeline_id))
+    # log.info("Timeline detail with active failpoint: %s", detail)
+    # assert detail["remote"]["awaits_download"]
 
     # trigger temporary download files removal
     env.pageserver.stop()
-    dir_to_clear = Path(env.repo_dir) / 'tenants'
+    dir_to_clear = Path(env.repo_dir) / "tenants"
     shutil.rmtree(dir_to_clear)
     os.mkdir(dir_to_clear)
     env.pageserver.start()
 
     client.tenant_attach(UUID(tenant_id))
 
-<<<<<<< HEAD
     def ll():
-        tenant_state = client.tenant_status(UUID(tenant_id))['state']
+        tenant_state = client.tenant_status(UUID(tenant_id))["state"]
         log.info(f"STATUS: {tenant_state}")
-        if tenant_state != 'Active':
-            raise Exception(f'state is {tenant_state}')
+        if tenant_state != "Active":
+            raise Exception(f"state is {tenant_state}")
 
     log.info("waiting for tenant attach to finish")
     wait_until(number_of_iterations=20, interval=1, func=ll)
 
     detail = client.timeline_detail(UUID(tenant_id), UUID(timeline_id))
     log.info("Timeline detail after attach completed: %s", detail)
-    assert lsn_from_hex(detail['last_record_lsn']) >= current_lsn, 'current db Lsn should should not be less than the one stored on remote storage'
-=======
-    log.info("waiting for timeline redownload")
-    wait_until(
-        number_of_iterations=20,
-        interval=1,
-        func=lambda: assert_timeline_local(client, UUID(tenant_id), UUID(timeline_id)),
-    )
-
-    detail = client.timeline_detail(UUID(tenant_id), UUID(timeline_id))
-    assert detail["local"] is not None
-    log.info("Timeline detail after attach completed: %s", detail)
     assert (
-        lsn_from_hex(detail["local"]["last_record_lsn"]) >= current_lsn
+        lsn_from_hex(detail["last_record_lsn"]) >= current_lsn
     ), "current db Lsn should should not be less than the one stored on remote storage"
-    assert not detail["remote"]["awaits_download"]
->>>>>>> 39a3bcac
 
     pg = env.postgres.create_start("main")
     with pg.cursor() as cur:
