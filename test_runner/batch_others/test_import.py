--- conflicted
+++ resolved
@@ -129,17 +129,12 @@
     neon_env_builder.enable_local_fs_remote_storage()
     env = neon_env_builder.init_start()
 
-<<<<<<< HEAD
     # FIXME: The initial tenant isn't uploaded correctly at bootstrapping.
     # Create a tenant after bootstrapping and use that instead.
     # See https://github.com/neondatabase/neon/pull/2272
     tenant, _ = env.neon_cli.create_tenant()
     env.initial_tenant = tenant
 
-    env.neon_cli.create_branch('test_import_from_pageserver')
-    pgmain = env.postgres.create_start('test_import_from_pageserver')
-    log.info("postgres is running on 'test_import_from_pageserver' branch")
-=======
     timeline = env.neon_cli.create_branch('test_import_from_pageserver_multisegment')
     pg = env.postgres.create_start('test_import_from_pageserver_multisegment')
 
@@ -149,7 +144,6 @@
     # DB size to above 1GB. Related: https://github.com/neondatabase/neon/issues/2097.
     num_rows = 30000000
     lsn = _generate_data(num_rows, pg)
->>>>>>> e94a5ce3
 
     logical_size = env.pageserver.http_client().timeline_detail(
         env.initial_tenant, timeline)['local']['current_logical_size']
